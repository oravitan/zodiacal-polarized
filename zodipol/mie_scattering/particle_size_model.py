--- conflicted
+++ resolved
@@ -15,16 +15,12 @@
     """
     Particle size model
     """
-<<<<<<< HEAD
-    def __init__(self, s_res=50):
-=======
     def __init__(self, s_res=DEFAULT_NUM_PARTICLES,
                  s_min=MIN_PARTICLE_SIZE,
                  s_max=MAX_PARTICLE_SIZE,
                  big_gamma=BIG_PARTICLES_GAMMA,
                  small_gamma=SMALL_PARTICLES_GAMMA,
                  cutoff_point=CUTOFF_POINT):
->>>>>>> 5fa2f086
         """
         Initialize the particle size model
         :param s_res: particle size resolution
